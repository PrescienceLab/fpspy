/*

  Part of FPSpy

  Preload library with floating point exception interception 
  aggregation via FPE sticky behavior and trap-and-emulate

  Copyright (c) 2017 Peter A. Dinda - see LICENSE


  This code does the following:

  - installs itself at load time of the target program
  - adds hooks for fpe* functions - if any of these are used, the library
    deactivates itself
  - adds hook for signal installation (individual mode only)
    so that it can get out of the way if the target program
    establishes its own floating point exception handler
  - removes itself at unload time of the target program, and records its observations

  There are two modes of operation:

  - Aggregate.  Here all that is done is to capture fpe sticky exception state
    at program start, and then again at program end.   This lets us determine,
    for a program that is not using fpe* / fpe signal itself, whether any of the 
    fpe exceptions have occurred during its execution.

  - Individual.  Here we intercept each exception that occurs, using a debugger-style
    approach of, on exception, disabling exceptions, switching to trap mode, then
    restarting the instruction, then fauling on trap at the next instruction, then
    switching exceptions back on and switching traps off

  Additionally, you can operate in "aggressive" mode (for individual mode), which
  means that it will not get out of the way if the target program sets a SIGFPE signal;
  instead, the target program will just never see any of its own SIGFPEs.

  In individual mode, you can also employ Poisson sampling, where the on and off
  periods are chosen from an exponential random distibution whose parameters are
  given via an evironmental variable.

  Concurrency:
      - fork() - both parent and child are tracked.  Child's FPE state is cleared
                 any previous abort in parent is inherited
      - exec() - Tracking restarts (assuming the environment variables are inherited)
                 any previous abort is discarded
      - pthread_create() - both parent and child are tracked.  Child's FPE state is cleared
                           both have a log file.  May not work on a pthread_cancel
                           An abort in any thread is shared by all the threads


*/

#define _GNU_SOURCE
#include <sys/ptrace.h>
#ifdef x64
#include <sys/reg.h>
#endif
#include <sys/wait.h>
#include <sys/types.h>
#include <sys/user.h>
#include <unistd.h>
#include <stdlib.h>
#include <stdio.h>
#include <stdint.h>
#include <dlfcn.h>
#include <fenv.h>
#include <errno.h>
#include <string.h>
#include <sched.h>
#include <signal.h>
#include <time.h>
#include <ctype.h>
#include <fcntl.h>
#include <ucontext.h>
#include <sys/syscall.h>
#include <pthread.h>
#include <sys/time.h>

#include <math.h>

#include <execinfo.h>

#include "config.h"
#include "debug.h"
#include "arch.h"
#include "trace_record.h"

// trap short-circuiting support from FPVM
// this allows much faster response to FP traps
// when the kernel module is available
#if CONFIG_TRAP_SHORT_CIRCUITING
#include <sys/ioctl.h>
#include "fpvm_ioctl.h"
#endif

#if CONFIG_TRAP_PIPELINED_EXCEPTIONS
#include <fcntl.h>
#include <stdint.h>
#include <sys/ioctl.h>
#include <unistd.h>
#include "riscv64.h"
#define PIPELINED_DELEGATE_HELLO_WORLD 0x4630
#define PIPELINED_DELEGATE_INSTALL_HANDLER_TARGET 0x80084631
#define PIPELINED_DELEGATE_DELEGATE_TRAPS 0x80084632
#define PIPELINED_DELEGATE_CSR_STATUS 0x4633
#define PIPELINED_DELEGATE_FILE "/dev/pipelined-delegate"
#endif

//
// per-process state
//
volatile static int inited=0;        // have we brought up at least one thread?
volatile static int aborted=0;       // are we getting out of the target's way?
// PAD: might make sense to make this per monitoring context
static uint32_t orig_round_config;   // the FP rounding setup encountered at startup

//
// configuration info that can be overridden at runtime
//
volatile static int maxcount=-1;     // maximum number of events to record, per thread (-1=> no limit)
volatile static int sample_period=1; // sample period 1 => record every event

volatile static int kernel=0;                      // are we using kernel support?

volatile static int kernel_fd = -1;


volatile static int timers=0;                      // are we using timing-based sampling?
volatile static uint64_t on_mean_us, off_mean_us;  // parameters for poisson sampling
volatile static int timer_type = ITIMER_REAL;      // which time base we are using

volatile static uint64_t random_seed=-1; // random number seed for the internal rng. -1 => pick at start

volatile static int exceptmask=FE_ALL_EXCEPT; // which FP exceptions to handle, default all

static int      control_round_config = 0; // will we control rounding+related (daz/ftz) or not
static uint32_t our_round_config = 0;     // if we control, what is the config we will force

volatile static enum {AGGREGATE,INDIVIDUAL} mode = AGGREGATE;  // our mode of operation
volatile static int aggressive = 0;                            // whether we will ignore some target operations that would normally cause us to abort
volatile static int disable_pthreads = 0;                      // whether to avoid pthread override
volatile static int kickstart = 0;     // whether we start with external SIGTRAP or internal one (first process only)
volatile static int abort_on_fpe = 0;  // whether we abort (ie. crash with SIGARBT) the program on the first FPE
volatile static int create_monitor_file = 1;  // whether we write a monitor output file (*.fpemon)

unsigned char log_level = 2; // how much log info

//
// pointers to the functions we override to control the target
// and to detect when we must move out of the way
//
static int (*orig_fork)() = 0;
static int (*orig_pthread_create)(pthread_t *tid, const pthread_attr_t *attr, void *(*start)(void*), void *arg) = 0;
static int (*orig_pthread_exit)(void *ret) __attribute__((noreturn)) = 0;
static sighandler_t (*orig_signal)(int sig, sighandler_t func) = 0;
static int (*orig_sigaction)(int sig, const struct sigaction *act, struct sigaction *oldact) = 0;
static int (*orig_feenableexcept)(int) = 0 ;
static int (*orig_fedisableexcept)(int) = 0 ;
static int (*orig_fegetexcept)() = 0 ;
static int (*orig_feclearexcept)(int) = 0 ;
static int (*orig_fegetexceptflag)(fexcept_t *flagp, int excepts) = 0 ;
static int (*orig_feraiseexcept)(int excepts) = 0; 
static int (*orig_fesetexceptflag)(const fexcept_t *flagp, int excepts) = 0;
static int (*orig_fetestexcept)(int excepts) = 0;
static int (*orig_fegetround)(void) = 0;
static int (*orig_fesetround)(int rounding_mode) = 0;
static int (*orig_fegetenv)(fenv_t *envp) = 0;
static int (*orig_feholdexcept)(fenv_t *envp) = 0;
static int (*orig_fesetenv)(const fenv_t *envp) = 0;
static int (*orig_feupdateenv)(const fenv_t *envp) = 0;

//
// stashes of sigactions we override, available so that we can
// restore them on an abort
//
static struct sigaction oldsa_fpe, oldsa_trap, oldsa_int, oldsa_alrm;

//
// Wrappers for calling functions we have overriden
//
#define ORIG_RETURN(func,...) if (orig_##func) { return orig_##func(__VA_ARGS__); } else { ERROR("cannot call orig_" #func " returning zero\n"); return 0; }
#define ORIG_IF_CAN(func,...) if (orig_##func) { __auto_type rc = orig_##func(__VA_ARGS__); DEBUG("orig_"#func" returns 0x%x\n", rc); } else { DEBUG("cannot call orig_" #func " - skipping\n"); }
//#define SHOW_CALL_STACK() DEBUG("callstack (3 deep) : %p -> %p -> %p\n", __builtin_return_address(3), __builtin_return_address(2), __builtin_return_address(1))
//#define SHOW_CALL_STACK() DEBUG("callstack (2 deep) : %p -> %p\n", __builtin_return_address(2), __builtin_return_address(1))
//#define SHOW_CALL_STACK() DEBUG("callstack (1 deep) : %p\n", __builtin_return_address(1))
//#define SHOW_CALL_STACK() DEBUG("callstack (0 deep) : %p\n", __builtin_return_address(0))
#define SHOW_CALL_STACK()



//
// Used for glibcs that do not provide a wrapper for this system call
//
//static inline int gettid()
//{
//  return syscall(SYS_gettid);
//}

//
// State of our internal random number generator
// In typical use, there will be one of these per thread
// if we are using timing (Poisson sampling)
//
typedef struct rand_state {
    uint64_t xi;
} rand_state_t;

//
// State of a Poisson sampler.  We will have one per thread
// if timing is in use.  The sampler switches between ON and OFF
// states, where the duration spent in state is drawn from an
// exponential random distribution.   PASTA!
//
typedef struct sampler_state {
    enum {OFF=0, ON}   state;
    int              delayed_processing;
    rand_state_t     rand;
    uint64_t         on_mean_us;
    uint64_t         off_mean_us;
    struct itimerval it;
} sampler_state_t;

//
// State used to monitor a thread 
typedef struct monitoring_context {
  uint64_t start_time; // cycles when context created
  enum {INIT, AWAIT_FPE, AWAIT_TRAP, ABORT} state;
  int aborting_in_trap;
  int tid;
  int fd; 
  uint64_t count;
  uint64_t trap_state;       // for use by the architectural trap mechanism
  sampler_state_t sampler;   // used only when sampling is on
} monitoring_context_t;


//
// Allocator for monitoring contexts
//

static int  context_lock;
static monitoring_context_t context[MAX_CONTEXTS];

static void init_monitoring_contexts()
{
  memset(context,0,sizeof(context));
  context_lock=0;
}

static void lock_contexts()
{
  while (!__sync_bool_compare_and_swap(&context_lock,0,1)) {}
}

static void unlock_contexts()
{
  __sync_and_and_fetch(&context_lock,0);
}



static monitoring_context_t *find_monitoring_context(int tid)
{
  int i;
  lock_contexts();
  for (i=0;i<MAX_CONTEXTS;i++) { 
    if (context[i].tid == tid) {
      unlock_contexts();
      return &context[i];
    }
  }
  unlock_contexts();
  return 0;
}

static monitoring_context_t *alloc_monitoring_context(int tid)
{
  int i;
  lock_contexts();
  for (i=0;i<MAX_CONTEXTS;i++) { 
    if (!context[i].tid) {
      context[i].tid = tid;
      unlock_contexts();
      return &context[i];
    }
  }
  unlock_contexts();
  return 0;
}

static void free_monitoring_context(int tid)
{
  int i;
  lock_contexts();
  for (i=0;i<MAX_CONTEXTS;i++) { 
    if (context[i].tid == tid) {
      context[i].tid = 0;
      unlock_contexts();
    }
  }
  unlock_contexts();
}

//
// Built-in random number generator to avoid changing the state
// of the application's random number generator
//
// This is borrowed from NK and should probably be replaced
//
static void seed_rand(sampler_state_t *s, uint64_t seed)
{
  s->rand.xi = seed;
}

// linear congruent, full 64 bit space
static inline uint64_t _pump_rand(uint64_t xi, uint64_t a, uint64_t c)
{
  uint64_t xi_new = (a*xi + c);
  
  return xi_new;
}    

static inline uint64_t pump_rand(sampler_state_t *s)
{
  s->rand.xi = _pump_rand(s->rand.xi, 0x5deece66dULL, 0xbULL);
  
  return s->rand.xi;
}

static inline uint64_t get_rand(sampler_state_t *s)
{
  return pump_rand(s);
}

void init_random(sampler_state_t *s)
{
  // randomization
  if (random_seed!=-1) {
    seed_rand(s,random_seed);
  } else {
    seed_rand(s,arch_cycle_count());
  }
}


//
// Poisson sampler logic
//


// we assume here that the FP state is saved and restored
// by the handler wrapper code, otherwise this will damage things badly
// this is of course true for Linux user, but not necessarily NK kernel
// period in us, return in us
// we also need to be sure that we don't cause an exception ourselves

// Draw from an expoential random distribution
static uint64_t next_exp(sampler_state_t *s, uint64_t mean_us)
{
  arch_fp_csr_t oldfpcsr; 
  uint64_t ret = 0;

  // snapshot machine FP state, and disable all intercepts
  // because we are about to do some FP ourselves
  arch_config_machine_fp_csr_for_local(&oldfpcsr);

  // now we are safe to do FP that might itself change flags
  
  uint64_t r = get_rand(s);
  double u;
  r = r & -2ULL; // make sure that we are not at max
  
  
  u = ((double) r) / ((double) (-1ULL));
  
  // u = [0,1)
  
  u = -log(1.0 - u) * ((double)mean_us);
  
  // now shape u back into a uint64_t
  
  if (u > ((double)(-1ULL))) {
    ret = -1ULL;
  } else {
    ret = (uint64_t)u;
  }

  // restore FP hardware state
  arch_set_machine_fp_csr(&oldfpcsr);
  
  // no more FP after this!
  
  return ret;
}


//
//
// Output helpers
//

static void stringify_current_fe_exceptions(char *buf)
{
  int have=0;
  buf[0]=0;

#define FE_HANDLE(x) if (orig_fetestexcept(x)) { if (!have) { strcat(buf,#x); have=1; } else {strcat(buf," " #x ); } }
  FE_HANDLE(FE_DIVBYZERO);
  FE_HANDLE(FE_INEXACT);
  FE_HANDLE(FE_INVALID);
  FE_HANDLE(FE_OVERFLOW);
  FE_HANDLE(FE_UNDERFLOW);
  if (arch_have_special_fp_csr_exception(FE_DENORM)) {
    if (have) {
      strcat(buf," ");
    }
    strcat(buf, "FE_DENORM");
    have=1;
  }
  
  if (!have) {
    strcpy(buf,"NO_EXCEPTIONS_RECORDED");
  }
}

static __attribute__((unused))  void show_current_fe_exceptions()
{
  char buf[80];
  stringify_current_fe_exceptions(buf);
  INFO("%s\n", buf);
}

static int writeall(int fd, void *buf, int len)
{
  int n;
  int left = len;
  
  do {
    n = write(fd,buf,left);
    if (n<0) {
      return -1;
    }
    left -= n;
    buf += n;
  } while (left>0);
  
  return 0;
}


static __attribute__((constructor)) void fpspy_init(void);


//
// Abort operation is invoked whenever FPSpy needs to "get out of the way"
//
static void abort_operation(char *reason)
{
  if (!inited) {
    DEBUG("Initializing before aborting\n");
    fpspy_init();
    DEBUG("Done with fpspy_init()\n");
  }

  if (!aborted) {
    ORIG_IF_CAN(fedisableexcept,FE_ALL_EXCEPT);
    ORIG_IF_CAN(feclearexcept,FE_ALL_EXCEPT);
    ORIG_IF_CAN(sigaction,SIGFPE,&oldsa_fpe,0);

    if (mode==INDIVIDUAL) {

      monitoring_context_t *mc = find_monitoring_context(gettid());

      if (!mc) {
	ERROR("Cannot find monitoring context to write abort record\n");
      } else {
	
	mc->state = ABORT;

	// write an abort record
	struct individual_trace_record r;
	memset(&r,0xff,sizeof(r));

	r.time = arch_cycle_count() - mc->start_time;
	
	if (writeall(mc->fd,&r,sizeof(r))) {
	  ERROR("Failed to write abort record\n");
	}
	
      }

      // even if we have no monitoring context we need to restore
      // the mcontext.  If we do have a monitoring context,
      // and we are a trap, the mcontext has already been restored
      if (!mc || !mc->aborting_in_trap) {
	// signal ourselves to restore the FP and TRAP state in the context
	kill(gettid(),SIGTRAP);
      }
    }

    // finally remove our trap handler
    ORIG_IF_CAN(sigaction,SIGTRAP,&oldsa_trap,0);
    
    aborted = 1;
    DEBUG("Aborted operation because %s\n",reason);
  }
}

//
// function intercepts to manage FPSpy functionality
// (handling processes/threads, in particular), and to
// detect when the target is doing something that requires
// us to get out of the way
//


static int bringup_monitoring_context(int tid);

//
// fork() is wrapped so that we can bring up FPSpy on the child process
//

int fork()
{
  int rc;

  DEBUG("fork\n");

  rc = orig_fork();

  if (aborted) {
    return rc;
  }
  
  if (rc<0) {
    DEBUG("fork failed\n");
    return rc;
  }

  if (rc==0) {
    // child process - we need to bring up FPSpy on it

    // we inherit process state from parent, so what this looks like
    // now is like a new thread
    DEBUG("skipping architecture process init on fork\n");
    
    // clear exceptions - we will not inherit the current ones from the parent
    ORIG_IF_CAN(feclearexcept,exceptmask);

    // in aggregate mode, a distinct log file will be generated by the destructor
    
    // make new context for individual mode
    if (mode==INDIVIDUAL) {
      
      if (bringup_monitoring_context(gettid())) { 
	ERROR("Failed to start up monitoring context at fork\n");
	// we won't break, however.. 
      } else {
	// we should have inherited all the sighandlers, etc, from our parent
	
	// now kick ourselves to set the sse bits; we are currently in state INIT
	// this will also do the architectural init
	
	// note that kickstart only applies to "top-level" process
	// not this child
	kill(gettid(),SIGTRAP);
	// we should now be in the right state
      }
      
    } else {
      // we need to bring up the architecture for this thread
      if (arch_thread_init(0)) {
	ERROR("Failed to bring up architectural state for thread\n");
	// we are doomed from this point
      }
    }
    
    DEBUG("Done with setup on fork\n");
    return rc;

  } else {
    // parent - nothing to do
    return rc;
  }
}


//
// pthread_create is wrapped so that we can trampoline thread
// creation through our own code, which will create a monitoring
// context for the new thread, and tear it down on exit
//

struct tramp_context {
  void *(*start)(void *);
  void *arg;
  int  done;
};

static void handle_aggregate_thread_exit();

// This is where a new thread stars now
static void *trampoline(void *p)
{
  struct tramp_context *c = (struct tramp_context *)p;
  void *(*start)(void *) = c->start;
  void *arg = c->arg;
  void *ret;

  // let our wrapper go - this must also be a software barrier
  __sync_fetch_and_or(&c->done,1);

  DEBUG("Setting up thread %d\n",gettid());

  // clear exceptions just in case
  ORIG_IF_CAN(feclearexcept,exceptmask);
  
  if (mode==INDIVIDUAL) {

    // make new context for individual mode
    if (bringup_monitoring_context(gettid())) { 
      ERROR("Failed to start up monitoring context on thread creation\n");
      // we won't break, however.. 
    } else {
      // we should have inherited all the sighandlers, etc, from the spawning thread
      
      // now kick ourselves to set the sse bits; we are currently in state INIT
      kill(gettid(),SIGTRAP);
      // we should now be in the right state
      // the architecure init is done in the trap handler
    }
    DEBUG("Done with setup on thread creation\n");
  } else {
    // we need to do the architecture init here
    arch_thread_init(0);
  }
 
  DEBUG("leaving trampoline\n");
  
  ret = start(arg);

  // if it's returning normally instead of via pthread_exit(), we'll do the cleanup here
  pthread_exit(ret);
  
}

// pthread_create is wrapped so that it can trampoline through our bringup
// code, plus do other setup as needed
int pthread_create(pthread_t *tid, const pthread_attr_t *attr, void *(*start)(void*), void *arg)
{
  struct tramp_context c;

  DEBUG("pthread_create\n");

  if (aborted) {
    return orig_pthread_create(tid,attr,start,arg);
  }
  
  c.start = start;
  c.arg = arg;
  c.done = 0;

  int rc = orig_pthread_create(tid,attr,trampoline,&c);

  if (!rc) { 
    // don't race on the tramp context - wait for thread to copy out
    while (!__sync_fetch_and_and(&c.done,1)) { }
  }

  DEBUG("pthread_create done\n");

  return rc;
}

static int teardown_monitoring_context(int tid);


// a pthread can stop via an explicit pthread_exit call, so we must
// intercept that and do a graceful teardown
__attribute__((noreturn)) void pthread_exit(void *ret)  
{
  DEBUG("pthread_exit(%p)\n",ret);

  // we will process this even if we have aborted, since
  // we want to flush aggregate info even if it's just an abort record
  if (mode==INDIVIDUAL) {
    teardown_monitoring_context(gettid());
  } else {
    handle_aggregate_thread_exit();
  }

  orig_pthread_exit(ret);
}


// If the target installs a signal handler over one that we need, we
// must get out of the way, unless we are in aggressive mode
sighandler_t signal(int sig, sighandler_t func)
{
  DEBUG("signal(%d,%p)\n",sig,func);
  SHOW_CALL_STACK();
  if ((sig==SIGFPE || sig==SIGTRAP) && mode==INDIVIDUAL && !aborted) {
    if (!aggressive) { 
      abort_operation("target is using sigaction with SIGFPE or SIGTRAP (nonaggressive)");
    } else {
      // do not override our signal handlers - we are not aborting
      DEBUG("not overriding SIGFPE or SIGTRAP because we are in aggressive mode\n");
      return 0;
    }
  }
  ORIG_RETURN(signal,sig,func);
}



// If the target installs a signal handler over one that we need, we
// must get out of the way, unless we are in aggressive mode
int sigaction(int sig, const struct sigaction *act, struct sigaction *oldact)
{
  DEBUG("sigaction(%d,%p,%p)\n",sig,act,oldact);
  SHOW_CALL_STACK();
  if ((sig == SIGVTALRM || sig==SIGFPE || sig==SIGTRAP) && mode==INDIVIDUAL && !aborted) {
    if (!aggressive) { 
      abort_operation("target is using sigaction with SIGFPE, SIGTRAP, or SIGVTALRM");
    } else {
      // do not override our signal handlers - we are not aborting
      DEBUG("not overriding SIGFPE or SIGTRAP because we are in aggressive mode\n");
      return 0;
    }
  }
  ORIG_RETURN(sigaction,sig,act,oldact);
}


// if the target manipulates FP state, we will always get out of the way
int feclearexcept(int excepts)
{
  DEBUG("feclearexcept(0x%x)\n",excepts);
  SHOW_CALL_STACK();
  abort_operation("target is using feclearexcept");
  ORIG_RETURN(feclearexcept,excepts);
}

// if the target manipulates FP state, we will always get out of the way
int feenableexcept(int excepts)
{
  DEBUG("feenableexcept(0x%x)\n",excepts);
  SHOW_CALL_STACK();
  abort_operation("target is using feenableexcept");
  ORIG_RETURN(feenableexcept,excepts);
}

// if the target manipulates FP state, we will always get out of the way
int fedisableexcept(int excepts)
{
  DEBUG("fedisableexcept(0x%x)\n",excepts);
  SHOW_CALL_STACK();
  abort_operation("target is using fedisableexcept");
  ORIG_RETURN(fedisableexcept,excepts);
}

// if the target manipulates FP state, we will always get out of the way
int fegetexcept(void)
{
  DEBUG("fegetexcept()\n");
  SHOW_CALL_STACK();
  abort_operation("target is using fegetexcept");
  ORIG_RETURN(fegetexcept);
}

// if the target manipulates FP state, we will always get out of the way
int fegetexceptflag(fexcept_t *flagp, int excepts)
{
  DEBUG("fegetexceptflag(%p,0x%x)\n",flagp,excepts);
  SHOW_CALL_STACK();
  abort_operation("target is using fegetexceptflag");
  ORIG_RETURN(fegetexceptflag, flagp, excepts);
}

// if the target manipulates FP state, we will always get out of the way
int feraiseexcept(int excepts) 
{
  DEBUG("feraiseexcept(0x%x)\n",excepts);
  SHOW_CALL_STACK();
  abort_operation("target is using feraiseexcept");
  ORIG_RETURN(feraiseexcept,excepts);
}

// if the target manipulates FP state, we will always get out of the way
int fesetexceptflag(const fexcept_t *flagp, int excepts)
{
  DEBUG("fesetexceptflag(%p,0x%x\n",flagp,excepts);
  SHOW_CALL_STACK();
  abort_operation("target is using fesetexceptflag");
  ORIG_RETURN(fesetexceptflag, flagp, excepts);
}

// if the target manipulates FP state, we will always get out of the way
int fetestexcept(int excepts)
{
  DEBUG("fesetexcept(0x%x)\n",excepts);
  SHOW_CALL_STACK();
  abort_operation("target is using fetestexcept");
  ORIG_RETURN(fetestexcept, excepts);
}

// if the target manipulates FP state, we will always get out of the way
int fegetround(void)
{
  DEBUG("fegetround()\n");
  SHOW_CALL_STACK();
  abort_operation("target is using fegetround");
  ORIG_RETURN(fegetround);
}

// if the target manipulates FP state, we will always get out of the way
int fesetround(int rounding_mode)
{
  DEBUG("fesetround(0x%x)\n",mode);
  SHOW_CALL_STACK();
  abort_operation("target is using fesetround");
  ORIG_RETURN(fesetround,rounding_mode);
}

// if the target manipulates FP state, we will always get out of the way
int fegetenv(fenv_t *envp)
{
  DEBUG("fegetenv(%p)\n",envp);
  SHOW_CALL_STACK();
  abort_operation("target is using fegetenv");
  ORIG_RETURN(fegetenv,envp);

}

// if the target manipulates FP state, we will always get out of the way
int feholdexcept(fenv_t *envp)
{
  DEBUG("feholdexcept(%p)\n",envp);
  SHOW_CALL_STACK();
  abort_operation("target is using feholdexcept");
  ORIG_RETURN(feholdexcept,envp);
}


// if the target manipulates FP state, we will always get out of the way
int fesetenv(const fenv_t *envp)
{
  DEBUG("fesetenv(%p)\n",envp);
  SHOW_CALL_STACK();
  abort_operation("target is using fesetenv");
  ORIG_RETURN(fesetenv,envp);
}

// if the target manipulates FP state, we will always get out of the way
int feupdateenv(const fenv_t *envp)
{
  DEBUG("feupdateenv(%p)\n",envp);
  SHOW_CALL_STACK();
  abort_operation("target is using feupdateenv");
  ORIG_RETURN(feupdateenv,envp);
}

//
// "shims" are the installation of our overrides of target functions that we need to see
// We need to capture pointers to the original target functions
//
    
static int setup_shims()
{
#define SHIMIFY(x) if (!(orig_##x = dlsym(RTLD_NEXT, #x))) { DEBUG("Failed to setup SHIM for " #x "\n");  return -1; }
    
  if (disable_pthreads==0){
    SHIMIFY(pthread_create);
    SHIMIFY(pthread_exit);
  }
  SHIMIFY(fork);
  SHIMIFY(signal);
  SHIMIFY(sigaction);
  SHIMIFY(feclearexcept);
  SHIMIFY(feenableexcept);
  SHIMIFY(fedisableexcept);
  SHIMIFY(fegetexcept);
  SHIMIFY(fegetexceptflag);
  SHIMIFY(feraiseexcept);
  SHIMIFY(fesetexceptflag);
  SHIMIFY(fetestexcept);
  SHIMIFY(fegetround);
  SHIMIFY(fesetround);
  SHIMIFY(fegetenv);
  SHIMIFY(feholdexcept);
  SHIMIFY(fesetenv);
  SHIMIFY(feupdateenv);

  return 0;
}


//
// Poisson Sampler
//

void init_sampler(sampler_state_t *s)
{
  DEBUG("Init sampler (%p)\n",s);
  
  init_random(s);
  
  s->on_mean_us = on_mean_us;
  s->off_mean_us = off_mean_us;
  
  s->state = ON;
  
  if (!timers) {
    DEBUG("Sampler without timing\n");
    return;
  }
  
  uint64_t n = next_exp(s,s->on_mean_us);
  
  s->it.it_interval.tv_sec = 0;
  s->it.it_interval.tv_usec = 0;
  s->it.it_value.tv_sec = n / 1000000;
  s->it.it_value.tv_usec = n % 1000000;
  
  if (setitimer(timer_type, &(s->it), NULL)) {
    ERROR("Failed to set timer?!\n");
  }
  
  DEBUG("Timer initialized for %lu us\n",n);
  
}

// n.b: is it really the case we cannot meaningfully manipulate ucontext
// here to change the FP engine?  Really?   Why would this work in
// both SIGFPE and SIGTRAP but not here?
static void update_sampler(monitoring_context_t *mc, ucontext_t *uc)
{
  sampler_state_t *s = &mc->sampler;
  
  //arch_dump_gp_csr("update before",uc);
  //arch_dump_fp_csr("update before",uc);
  
  // we are guaranteed to be in AWAIT_FPE state at this
  // point.
  //
  // ON->OFF : clear fpe, mask fpe, turn off traps
  // OFF->ON : clear fpe, unmask fpe, turn off traps
  //
  // traps should already be off, but why not be sure
  
  if (s->state==ON) { 
    DEBUG("Switching from on to off\n");
    arch_clear_fp_exceptions(uc);        // Clear fpe 
    arch_mask_fp_traps(uc);              // Mask fpe
    arch_reset_trap(uc,&mc->trap_state); // disable traps
  } else {
    DEBUG("Switching from off to on\n");
    arch_clear_fp_exceptions(uc);        // Clear fpe
    arch_unmask_fp_traps(uc);            //Unmask fpe
    arch_reset_trap(uc,&mc->trap_state); // disable traps
  }
  
  // schedule next wakeup
  
  uint64_t n = next_exp(s,s->state==ON ? s->off_mean_us : s->on_mean_us);
  
  if (!n) {
    // make sure we do actually wake up again
    // n = 0 would disable timer...
    n = 1;
  }
  
  if (s->state==OFF && n>MAX_US_ON) { 
    // about to turn on for too long, limit:
    n=MAX_US_ON;
  }
  
  if (s->state==ON && n>MAX_US_OFF) { 
    // about to turn off for too long, limit:
    n=MAX_US_OFF;
  }
  
  s->it.it_interval.tv_sec = 0;
  s->it.it_interval.tv_usec = 0;
  s->it.it_value.tv_sec = n / 1000000;
  s->it.it_value.tv_usec = n % 1000000;
  
  // flip state
  s->state = s->state==ON ? OFF : ON ;
  
  // don't reprocess again in case we are running delayed because
  // we were not intially in an AWAIT_FPE
  if (s->delayed_processing) {
    DEBUG("Completed delayed processing\n");
    s->delayed_processing = 0;
  }
  
  if (setitimer(timer_type, &s->it, NULL)) {
    ERROR("Failed to set timer?!\n");
  }
  
  //arch_dump_gp_csr("update after",uc);
  //arch_dump_fp_csr("update after",uc);
  
  DEBUG("Timer reinitialized for %lu us state %s\n",n,s->state==ON ? "ON" : "off");
}

// Shared handling of a breakpoint trap, which occurs on the
// instruction immediately after one that had a floating point trap
// A breakpoint trap might be intiated by a SIGTRAP or other mechanisms,
// see below.
// The default use of a breakpoint trap is to transition to AWAIT_FPE state.
// Other circumstances require an abort or are part of an abort,
// except for when we catch a breakpoint trap  in INIT state, in which case,
// this is deferred startup for the thread
static void brk_trap_handler(siginfo_t *si, ucontext_t *uc)
{
  monitoring_context_t *mc = find_monitoring_context(gettid());

  if (!mc || mc->state==ABORT) { 
      DEBUG("We reached something that should never happen in brk_trap_handler\n");
    arch_clear_fp_exceptions(uc);
    arch_mask_fp_traps(uc);
    if (control_round_config) {
      arch_set_round_config(uc,orig_round_config);
    }
    arch_reset_trap(uc,mc ? &mc->trap_state : 0 );   // best effort disable of trap
    if (!mc) {
      // this may end badly
      abort_operation("Cannot find monitoring context during brk_trap_handler exec");
    } else {
      DEBUG("FP and TRAP mcontext restored on abort\n");
    }
    return;
  }
  
  if (mc && mc->state==INIT) {
      DEBUG("We only expect to hit this brk_trap_handler thing once!\n");
    if (arch_thread_init(uc)) {
      // bad news, probably... 
      abort_operation("failed to setup thread for architecture\n");
    }
    orig_round_config = arch_get_round_config(uc);
    arch_clear_fp_exceptions(uc);
    arch_unmask_fp_traps(uc);    
    if (control_round_config) {
      arch_set_round_config(uc,our_round_config);
    }
    arch_reset_trap(uc,&mc->trap_state);
    mc->state = AWAIT_FPE;
    DEBUG("state initialized - waiting for first SIGFPE\n");
    return;
  }
  
  if (mc->state == AWAIT_TRAP) { 
    DEBUG("COMMON case for brk_trap_handler");
    mc->count++;
    arch_clear_fp_exceptions(uc);         
    if (maxcount!=-1 && mc->count >= maxcount) { 
      // disable further operation since we've recorded enough
      arch_mask_fp_traps(uc);             
      if (control_round_config) {
	arch_set_round_config(uc,orig_round_config);
      }
    } else {
      arch_unmask_fp_traps(uc);
      if (control_round_config) {
	arch_set_round_config(uc,our_round_config);
      }
    }
    arch_reset_trap(uc,&mc->trap_state);
    mc->state = AWAIT_FPE;
    if (mc->sampler.delayed_processing) {
	DEBUG("Delayed sampler handling\n");
	update_sampler(mc,uc);
    }
  } else {
      DEBUG("This should never happen! Not awaiting TRAP when we expected one!\n");
    arch_clear_fp_exceptions(uc);
    arch_mask_fp_traps(uc);
    if (control_round_config) {
      arch_set_round_config(uc,orig_round_config);
    }
    arch_reset_trap(uc,&mc->trap_state);
    mc->aborting_in_trap = 1;
    abort_operation("Surprise state during sigtrap_handler exec");
  }
}
  
//
// FPSpy gets a SIGTRAP when the current instruction follows a FP
// instruction for which we took a SIGFPE.  
//
static void sigtrap_handler(int sig, siginfo_t *si, void *priv)
{
  ucontext_t *uc = (ucontext_t *)priv;

  
  DEBUG("TRAP signo 0x%x errno 0x%x code 0x%x ip %p\n",
        si->si_signo, si->si_errno, si->si_code, si->si_addr);
  DEBUG("TRAP ip=%p sp=%p fpcsr=%016lx gpcsr=%016lx\n",
        (void*) arch_get_ip(uc), (void*) arch_get_sp(uc),
	arch_get_fp_csr(uc), arch_get_gp_csr(uc));
  
  brk_trap_handler(si,uc);

 

  DEBUG("TRAP done\n");
}

// FPSpy gets here when the current instruction is a FP instruction that
// has generated an FP trap we care about.
// This should only happen in the AWAIT_FPE state.
static void fp_trap_handler(siginfo_t *si, ucontext_t *uc)
{
  if (abort_on_fpe) {
    abort();
  }

  monitoring_context_t *mc = find_monitoring_context(gettid());

  if (!mc) {
    arch_clear_fp_exceptions(uc);
    arch_mask_fp_traps(uc);
    if (control_round_config) {
      arch_set_round_config(uc,orig_round_config);
    }
    arch_reset_trap(uc,0); // best effort
    abort_operation("Cannot find monitoring context during fp_trap_handler exec");
    return;
  }

  if (!(mc->count % sample_period)) { 
    individual_trace_record_t r;  

    r.time = arch_cycle_count() - mc->start_time;
    r.rip = (void*) arch_get_ip(uc);
    r.rsp = (void*) arch_get_sp(uc);
    r.code =  si->si_code;
    r.mxcsr =  arch_get_fp_csr(uc);
    if (arch_get_instr_bytes(uc,(uint8_t *)r.instruction,MAX_INSTR_SIZE)<0) {
      ERROR("Failed to fetch instruction bytes\n");
    }
    r.pad = 0;

    //    DEBUG("writing record: %lu ip=%p sp=%p code=0x%x, fpcsr=%08x, inst=%08x\n",
    //           r.time, r.rip, r.rsp, r.code, r.mxcsr, *(uint32_t*)r.instruction);

    if (writeall(mc->fd,&r,sizeof(r))) {
      ERROR("Failed to write record\n");
    }
  }
  

  if (mc->state == AWAIT_FPE) {
    arch_clear_fp_exceptions(uc);
    arch_mask_fp_traps(uc);
    if (control_round_config) {
      arch_set_round_config(uc,our_round_config);
    }
    arch_set_trap(uc,&mc->trap_state);
    mc->state = AWAIT_TRAP;
  } else {
    arch_clear_fp_exceptions(uc);
    arch_mask_fp_traps(uc);
    if (control_round_config) {
      arch_set_round_config(uc,orig_round_config);
    }
    arch_reset_trap(uc,&mc->trap_state);
    abort_operation("Surprise state during fp_trap_handler exec");
  }
}


//
// This is the entry for FP traps when regular SIGFPEs are used
//
static void sigfpe_handler(int sig, siginfo_t *si,  void *priv)
{  
  ucontext_t *uc = (ucontext_t *)priv;

  DEBUG("SIGFPE signo 0x%x errno 0x%x code 0x%x ip %p \n",
        si->si_signo, si->si_errno, si->si_code, si->si_addr);
  DEBUG("SIGFPE ip=%p sp=%p fpcsr=%016lx gpcsr=%016lx\n",
        (void*) arch_get_ip(uc), (void*) arch_get_sp(uc),
	arch_get_fp_csr(uc), arch_get_gp_csr(uc));

  if (log_level > 1) {
    char buf[80];

    switch (si->si_code) {
      case FPE_FLTDIV : strcpy(buf, "FPE_FLTDIV"); break;
      case FPE_FLTINV : strcpy(buf, "FPE_FLTINV"); break;
      case FPE_FLTOVF : strcpy(buf, "FPE_FLTOVF"); break;
      case FPE_FLTUND : strcpy(buf, "FPE_FLTUND"); break;
      case FPE_FLTRES : strcpy(buf, "FPE_FLTRES"); break;
      case FPE_FLTSUB : strcpy(buf, "FPE_FLTSUB"); break;
      case FPE_INTDIV : strcpy(buf, "FPE_INTDIV"); break;
      case FPE_INTOVF : strcpy(buf, "FPE_INTOVF"); break;
    default:
      sprintf(buf,"UNKNOWN(0x%x)\n",si->si_code);
      break;
    }

    DEBUG("FPE %s\n", buf);
  
  }
  
  fp_trap_handler(si,uc);

  DEBUG("SIGFPE done\n");

  // copy back our limited gregset_t
  

}


#if CONFIG_INTERCEPT_MEMORY_FAULTS
//
// Allow our own interception for memory faults
// sigsegv/sigbus to facilate debugging in environments
// where gdb cannot be easily used.
//


static void memfault_handler(int sig, siginfo_t *si, void *priv)
{
  ucontext_t *uc = (ucontext_t *)priv;
  void *ip = (void*)arch_get_ip(uc);
  void *sp = (void*)arch_get_sp(uc);
  void *addr = si->si_addr;

  DEBUG("%s ip=%p sp=%p addr=%p reason: %d (%s)\n",
	sig==SIGSEGV ? "SIGSEGV" : sig==SIGBUS ? "SIGBUS" : "UNKNOWN SIGNAL",
	ip,sp,addr,si->si_code,
	si->si_code==SEGV_MAPERR ? "MAPERR" : si->si_code==SEGV_ACCERR ? "PERM" : "UNKNOWN"); 

  // note that the following will likely be useless since we're looking at
  // the signal stack, not the application stack
  int  count=64;
  void *addrs[count];

  count = backtrace(addrs, count);
  if (count>0) {
    backtrace_symbols_fd(addrs,count,STDERR_FILENO);
  } else {
    ERROR("cannot generate backtrace\n");
  }

  abort();
}

#endif

//
// Entry point for FP Trap with pipelined exceptions on RISC-V
//
#if CONFIG_TRAP_PIPELINED_EXCEPTIONS
// this is currently completely riscv64-specific

extern void trap_entry(void);

struct delegate_config_t {
  unsigned int en_flag;
  unsigned long trap_mask;
};

void init_pipelined_exceptions(void) {
  int fd = open(PIPELINED_DELEGATE_FILE, O_RDWR);
  struct delegate_config_t config = {
      .en_flag = 1,
      .trap_mask = (1 << 0x18) | (1 << 0x19),
  };

  DEBUG("Installing %s (0x%016x) as pipelined delegation handler\n",
        "trap_entry", (uintptr_t) trap_entry);

  ioctl(fd, PIPELINED_DELEGATE_INSTALL_HANDLER_TARGET, trap_entry);
  ioctl(fd, PIPELINED_DELEGATE_DELEGATE_TRAPS, &config);
  close(fd);
}


#define USE_MEMCPY 1


// note that unlike FPVM, the handler WILL NOT and MUST NOT
// change any state except for possibly changing
// rflags.TF and mxcsr.trap bits
//
// See src/riscv64/user_fpspy_entry.S for a layout of
// the stack and what priv points to on entry.  The summary is
// that priv is pointing to all of the int registers that have
// been saved on the stack on entry into the handler.
void fpspy_short_circuit_handler(void *priv)
{
  // Build up a sufficiently detailed ucontext_t and
  // call the shared handler.  Copy in/out the FP and GP
  // state
  DEBUG("%s (0x%016x): PPE Handling FPE! Building fake siginfo & ucontext\n",
        __func__, (uintptr_t)fpspy_short_circuit_handler);

  siginfo_t fake_siginfo = {0};
  ucontext_t fake_ucontext;
  arch_fp_csr_t old_fcsr;
  
  arch_get_machine_fp_csr(&old_fcsr);
  uint64_t fcsr = old_fcsr.val & 0xffffffffUL;

  uint32_t err = fcsr & 0x1f;
  if (err == 0x10) {	/* Invalid op (NaN)*/
    fake_siginfo.si_code = FPE_FLTINV;
  } else if (err == 0x08) { /* Divide by Zero */
    fake_siginfo.si_code = FPE_FLTDIV;
  } else if (err == 0x05) { /* Overflow */
    fake_siginfo.si_code = FPE_FLTOVF;
  } else if (err == 0x03) { /* Underflow */
    fake_siginfo.si_code = FPE_FLTUND;
  } else if (err == 0x01) { /* Precision */
    fake_siginfo.si_code = FPE_FLTRES;
  }
  
  siginfo_t *si = (siginfo_t *)&fake_siginfo;

#if USE_MEMCPY
  memcpy(fake_ucontext.uc_mcontext.__gregs, priv, NGREG * sizeof(fake_ucontext.uc_mcontext.__gregs[0]));
#else
  for (int i = REG_PC; i < REG_PC + NGREG; i++) {
      fake_ucontext.uc_mcontext.__gregs[i] = ((greg_t*)priv)[i];
  }
#endif

  fake_ucontext.uc_mcontext.__fpregs.__d.__fcsr = fcsr;

  ucontext_t *uc = (ucontext_t *)&fake_ucontext;
 
  uint8_t *pc = (uint8_t*) uc->uc_mcontext.__gregs[REG_PC];

  DEBUG(
	"SCFPE signo 0x%x errno 0x%x code 0x%x pc %p %02x %02x %02x %02x %02x "
	"%02x %02x %02x %02x %02x %02x %02x %02x %02x %02x %02x\n",
	si->si_signo, si->si_errno, si->si_code, si->si_addr, pc[0], pc[1], pc[2], pc[3], pc[4],
	pc[5], pc[6], pc[7], pc[8], pc[9], pc[10], pc[11], pc[12], pc[13], pc[14], pc[15]);
  DEBUG("SCFPE PC=%p SP=%p\n", pc, (void *)uc->uc_mcontext.__gregs[REG_SP]);
  
  if (log_level > 1) {
    char buf[80];

    switch (si->si_code) {
      case FPE_FLTDIV : strcpy(buf, "FPE_FLTDIV"); break;
      case FPE_FLTINV : strcpy(buf, "FPE_FLTINV"); break;
      case FPE_FLTOVF : strcpy(buf, "FPE_FLTOVF"); break;
      case FPE_FLTUND : strcpy(buf, "FPE_FLTUND"); break;
      case FPE_FLTRES : strcpy(buf, "FPE_FLTRES"); break;
      case FPE_FLTSUB : strcpy(buf, "FPE_FLTSUB"); break;
      case FPE_INTDIV : strcpy(buf, "FPE_INTDIV"); break;
      case FPE_INTOVF : strcpy(buf, "FPE_INTOVF"); break;
    default:
      sprintf(buf, "UNKNOWN(0x%x)\n",si->si_code);
      break;
    }

    DEBUG("FPE exceptions %s\n", buf);

  }
  
  fp_trap_handler(si,uc);

  DEBUG("SCFPE  done\n");

  return;
}

/* ESTEPs are a pipeline-able exception cause that has been added to RISC-V for
 * the express purpose of being delegable. In theory, breakpoints could be
 * pipeline delegated too, but that would interfere with traditional dbugging
 * tools, like GDB or Valgrind. In an effort to make things behave like people
 * would expect, we introduced ESTEP, which is IDENTICAL to EBREAK, except for
 * the fact that no external software (GDB) will issue an ESTEP instruction. */

/* Like the PPE FPE handler above, we construct a fake siginfo_t and ucontext_t
 * structs so that the arch-independent code works seamlessly.
 * When handling an ESTEP, this was intended to REPLACE the instruction
 * immediately AFTER the FP instruction. So we need to clean up and return the
 * original instruction, along with returning a set of FP flags that make sense
 * for the instruction we just executed. */
void handle_estep(void *real_gregs) {
<<<<<<< HEAD
=======
  DEBUG("%s (0x%016x): PPE Handling ESTEP! Building fake siginfo & ucontext\n",
        __func__, (uintptr_t) handle_estep);
>>>>>>> e9715328
  siginfo_t fake_siginfo = {0};
  ucontext_t fake_ucontext;
  arch_fp_csr_t old_fcsr;

  arch_get_machine_fp_csr(&old_fcsr);
  uint64_t fcsr = old_fcsr.val & 0xffffffffUL;

  uint32_t err = fcsr & 0x1f;
  if (err == 0x10) {	/* Invalid op (NaN)*/
    fake_siginfo.si_code = FPE_FLTINV;
  } else if (err == 0x08) { /* Divide by Zero */
    fake_siginfo.si_code = FPE_FLTDIV;
  } else if (err == 0x05) { /* Overflow */
    fake_siginfo.si_code = FPE_FLTOVF;
  } else if (err == 0x03) { /* Underflow */
    fake_siginfo.si_code = FPE_FLTUND;
  } else if (err == 0x01) { /* Precision */
    fake_siginfo.si_code = FPE_FLTRES;
  }

  siginfo_t *si = (siginfo_t *)&fake_siginfo;

#if USE_MEMCPY
  memcpy(fake_ucontext.uc_mcontext.__gregs, real_gregs,
         NGREG * sizeof(fake_ucontext.uc_mcontext.__gregs[0]));
#else
  for (int i = REG_PC; i < REG_PC + NGREG; i++) {
    fake_ucontext.uc_mcontext.__gregs[i] = ((greg_t*)real_gregs)[i];
  }
#endif

  fake_ucontext.uc_mcontext.__fpregs.__d.__fcsr = fcsr;

  ucontext_t *uc = (ucontext_t *)&fake_ucontext;
  /* uint8_t *pc = (uint8_t*) uc->uc_mcontext.__gregs[REG_PC]; */

  brk_trap_handler(si, uc);

  DEBUG("PPE ESTEP done\n");
}

// this is where the pipelined exception will land, and we will dispatch
// to the fpspy_short_circuit_handler
uintptr_t handle_trap(uintptr_t cause, uintptr_t epc, uintptr_t regs[32]) {
  /* We do NOT modify the return PC for the the two pipelined exceptions we
   * handle in FPSpy. So both branches can return void and we just return the
   * xEPC we were given. */
  DEBUG("%s (0x%016x): Handling pipelined trap\n",
        __func__, (uintptr_t) handle_trap);
  void *real_gregs = (void *)regs;
  switch (cause) {
  case EXC_FLOATING_POINT:
    fpspy_short_circuit_handler(real_gregs);
    break;
  case EXC_INSTRUCTION_STEP:
    handle_estep(real_gregs);
    break;
  default:
    abort_operation("Received unexpected trap cause!");
    break;
  }
  return epc;
}
#endif


//
// Entry point for FP Trap for trap short circuiting (kernel module)
//
#if CONFIG_TRAP_SHORT_CIRCUITING
// this is currently completely x64-specific

// no need to manipulate mxcsr since all code here
// that might affect it should already safely wrap
// what is doing

static uint32_t get_mxcsr() {
  uint32_t val = 0;
  __asm__ __volatile__("stmxcsr %0" : "=m"(val) : : "memory");
  return val;
}


static inline void fxsave(struct _libc_fpstate *fpregs)
{
  __asm__ __volatile__("fxsave (%0)" :: "r"(fpregs));
}

static inline void fxrstor(const struct _libc_fpstate *fpvm_fpregs)
{
  __asm__ __volatile__("fxrstor (%0)" :: "r"(fpvm_fpregs));
}


#define USE_MEMCPY 1

// note that unlike FPVM, the handler WILL NOT and MUST NOT
// change any state except for possibly changing
// rflags.TF and mxcsr.trap bits
//
// See src/x64/user_fpspy_entry.S for a layout of
// the stack and what priv points to on entry.  The summary is
// that priv is pointing to the following, which is on the stack
//  Note that r8 through rflags is in gregset_t order
//
//  rsp + 144  [pad]    <= alignment pad
//  rsp + 136  rflags   ^
//             rip      |
//             rsp      |  like gregset
//             rcx      |
//             ...      |
//  rsp + 0    r8       v  
//
// the handler will create a fake ucontext_t from this
// and a snapshot of FP state.  The user should assume
// the only parts of that ucontext_t to be trusted are
// the signal state, the above gregset_t subset, and
// the mxcsr in the fprs.
//
//
void fpspy_short_circuit_handler(void *priv)
{
  // Build up a sufficiently detailed ucontext_t and
  // call the shared handler.  Copy in/out the FP and GP
  // state 
  
  siginfo_t fake_siginfo = {0};     
  struct _libc_fpstate fpregs; 
  ucontext_t fake_ucontext;
  uint32_t old;
  
  // capture FP state (note that this eventually needs to do xsave)
  // no code we call can safely deal with the fpregs beyond SSE
  fxsave(&fpregs);

  old = get_mxcsr();
  
  uint32_t err = ~(old >> 7) & old;
  if (err & 0x001) {	/* Invalid op*/
    fake_siginfo.si_code = FPE_FLTINV;
  } else if (err & 0x004) { /* Divide by Zero */
    fake_siginfo.si_code = FPE_FLTDIV;
  } else if (err & 0x008) { /* Overflow */
    fake_siginfo.si_code = FPE_FLTOVF;
  } else if (err & 0x012) { /* Denormal, Underflow */
    fake_siginfo.si_code = FPE_FLTUND;
  } else if (err & 0x020) { /* Precision */
    fake_siginfo.si_code = FPE_FLTRES;
  }
  
  siginfo_t * si = (siginfo_t *)&fake_siginfo;

  fake_ucontext.uc_mcontext.fpregs = &fpregs;

#if USE_MEMCPY
  memcpy(fake_ucontext.uc_mcontext.gregs,priv,8*(REG_EFL-REG_R8+1));
#else
  for (int i = REG_R8; i <= REG_EFL; i++) {
      fake_ucontext.uc_mcontext.gregs[i] = ((greg_t*)priv)[i];
  }
#endif

  ucontext_t *uc = (ucontext_t *)&fake_ucontext;
 
  uint8_t *rip = (uint8_t*) uc->uc_mcontext.gregs[REG_RIP];

  DEBUG(
	"SCFPE signo 0x%x errno 0x%x code 0x%x rip %p %02x %02x %02x %02x %02x "
	"%02x %02x %02x %02x %02x %02x %02x %02x %02x %02x %02x\n",
	si->si_signo, si->si_errno, si->si_code, si->si_addr, rip[0], rip[1], rip[2], rip[3], rip[4],
	rip[5], rip[6], rip[7], rip[8], rip[9], rip[10], rip[11], rip[12], rip[13], rip[14], rip[15]);
  DEBUG("SCFPE RIP=%p RSP=%p\n", rip, (void *)uc->uc_mcontext.gregs[REG_RSP]);
  
  if (log_level > 1) {
    char buf[80];

    switch (si->si_code) {
      case FPE_FLTDIV : strcpy(buf, "FPE_FLTDIV"); break;
      case FPE_FLTINV : strcpy(buf, "FPE_FLTINV"); break;
      case FPE_FLTOVF : strcpy(buf, "FPE_FLTOVF"); break;
      case FPE_FLTUND : strcpy(buf, "FPE_FLTUND"); break;
      case FPE_FLTRES : strcpy(buf, "FPE_FLTRES"); break;
      case FPE_FLTSUB : strcpy(buf, "FPE_FLTSUB"); break;
      case FPE_INTDIV : strcpy(buf, "FPE_INTDIV"); break;
      case FPE_INTOVF : strcpy(buf, "FPE_INTOVF"); break;
    default:
      sprintf(buf, "UNKNOWN(0x%x)\n",si->si_code);
      break;
    }

    DEBUG("FPE exceptions %s\n", buf);

  }
  
  fp_trap_handler(si,uc);

  DEBUG("SCFPE  done\n");


#if USE_MEMCPY
  memcpy(priv,fake_ucontext.uc_mcontext.gregs,8*(REG_EFL-REG_R8+1));
#else
  for (int i = REG_R8; i <= REG_EFL; i++) {
      ((greg_t*)priv)[i] = fake_ucontext.uc_mcontext.gregs[i];
  }
#endif
  
  // restore FP state (note that this eventually needs to do xsave)
  // really, the only thing that should change is mxcsr, so this is
  // doing too much work
  fxrstor(&fpregs);

  return;
}
#endif



//
// FPSpy gets a SIGFPE when the current instruction is an FP instruction
// that has caused an FP exception that we care about.  This should
// only happen in the AWAIT_FPE state.
//

static __attribute__((destructor)) void fpspy_deinit(void);

//
// FPspy handles SIGINT so that it can do a gracefull
// shutdown and dump log files.  Due to this, the user
// can always see what FPSpy found, even on a premature stop
//
static void sigint_handler(int sig, siginfo_t *si,  void *priv)
{

  DEBUG("Handling break\n");

  if (oldsa_int.sa_sigaction) { 
    fpspy_deinit(); // dump everything out
    // invoke underlying handler
    oldsa_int.sa_sigaction(sig,si,priv);
  } else {
    // exit - our deinit will be called
    exit(-1);
  }
}

    

//
// FPspy handles SIGALRM in time-based sampling mode.  The
// SIGALRM signifies the current interval is over
//
static void sigalrm_handler(int sig, siginfo_t *si,  void *priv)
{
  monitoring_context_t *mc = find_monitoring_context(gettid());
  ucontext_t *uc = (ucontext_t *)priv;
  
  DEBUG("Timeout for %d\n", gettid());
  
  if (!mc) {
    ERROR("Could not find monitoring context for %d\n",gettid());
    return;
  }
  if (mc->state != AWAIT_FPE) {
    // we are in the middle of handling an instruction, so we will
    // defer the transition until after this is done
    DEBUG("Delaying sampler processing because we are in the middle of an instruction\n");
    mc->sampler.delayed_processing = 1;
    return ;
  } else {
    update_sampler(mc,uc);
  }
}



//
// monitoring context bringup and teardown
//

static int bringup_monitoring_context(int tid)
{
  monitoring_context_t *c;
  char name[80];

  if (!(c = alloc_monitoring_context(tid))) { 
    ERROR("Cannot allocate monitoring context\n");
    return -1;
  }

  if (create_monitor_file) {
    sprintf(name,"__%s.%lu.%d.individual.fpemon", program_invocation_short_name, time(0), tid);
    if ((c->fd = open(name,O_CREAT | O_WRONLY, 0666))<0) { 
      ERROR("Cannot open monitoring output file\n");
      free_monitoring_context(tid);
      return -1;
    }
  }

#if CONFIG_TRAP_SHORT_CIRCUITING
  if (kernel && kernel_fd!=-1) { 
    extern void * _user_fpspy_entry;
    if (ioctl(kernel_fd, FPVM_IOCTL_REG, &_user_fpspy_entry)) {
      ERROR("SC failed to ioctl kernel support (/dev/fpvm_dev), very bad\n");
      abort_operation("thread failed to ioctl kernel support\n");
      return -1;
    } else {
      DEBUG("thread kernel setup successful\n");
    }
  }
#endif

#if CONFIG_TRAP_PIPELINED_EXCEPTIONS
  init_pipelined_exceptions();
#endif
  
  c->start_time = arch_cycle_count();
  c->state = INIT;
  c->aborting_in_trap = 0;
  c->count = 0;
  c->trap_state = 0;

  init_sampler(&c->sampler);
  
  return 0;
}


static int teardown_monitoring_context(int tid)
{
  monitoring_context_t *mc = find_monitoring_context(tid);

  if (!mc) {
    ERROR("Cannot find monitoring context for %d\n",tid);
    return -1;
  }

  // add later - not relevant now PAD
  // deinit_sampler(&mc->sampler);
 
  close(mc->fd);

  free_monitoring_context(tid);

  DEBUG("Tore down monitoring context for %d\n",tid);

  return 0;
}


//
// Bringup FPSpy in the process
//
 
static int bringup()
{
  if (arch_process_init()) {
    ERROR("Cannot initialize architecture\n");
    return -1;
  }
  
  if (setup_shims()) { 
    ERROR("Cannot setup shims\n");
    return -1;
  }
  
  ORIG_IF_CAN(feclearexcept,exceptmask);

#if CONFIG_INTERCEPT_MEMORY_FAULTS
  struct sigaction memsa;
  memset(&memsa,0,sizeof(memsa));
  memsa.sa_sigaction = memfault_handler;
  memsa.sa_flags |= SA_SIGINFO;
  sigemptyset(&memsa.sa_mask);
  // old handlers not captured here since we
  // will abort in any case.   This option should
  // not be included for production, only debugging
  ORIG_IF_CAN(sigaction,SIGSEGV,&memsa,0);
  ORIG_IF_CAN(sigaction,SIGBUS,&memsa,0);
#endif


  if (mode==INDIVIDUAL) {

    struct sigaction sa;
    
    int alarm_sig =
      timer_type==ITIMER_REAL ? SIGALRM : 
      timer_type==ITIMER_VIRTUAL ? SIGVTALRM :
      timer_type==ITIMER_PROF ? SIGPROF : SIGALRM;
    
    init_monitoring_contexts();
   
#if CONFIG_TRAP_SHORT_CIRCUITING
    // need to do this early because we rely on bringup_monitoring_context
    if (kernel && kernel_fd==-1) { 
      kernel_fd = open("/dev/fpvm_dev", O_RDWR);
      if (kernel_fd < 0) {
	ERROR("SC failed to open kernel support (/dev/fpvm_dev), falling back to signal handler\n");
      }
    } else {
      DEBUG("skipping kernel support, even though it is enabled\n");
    }
#endif

    if (bringup_monitoring_context(gettid())) {
      // this can now happen due to bad kernel module
      // so should really do graceful abort
      ERROR("Failed to start up monitoring context at startup\n");
      return -1;
    }

#if CONFIG_TRAP_SHORT_CIRCUITING
    if (kernel && kernel_fd>0) {
      goto skip_setup_sigfpe;
    }
    
#endif
    
    memset(&sa,0,sizeof(sa));
    sa.sa_sigaction = sigfpe_handler;
    sa.sa_flags |= SA_SIGINFO;
    sigemptyset(&sa.sa_mask);
    sigaddset(&sa.sa_mask, SIGINT);
    sigaddset(&sa.sa_mask, SIGTRAP);
    if (timers) {sigaddset(&sa.sa_mask, alarm_sig);}
    ORIG_IF_CAN(sigaction,SIGFPE,&sa,&oldsa_fpe);

#if CONFIG_TRAP_SHORT_CIRCUITING
  skip_setup_sigfpe:
#endif
    
    memset(&sa,0,sizeof(sa));
    sa.sa_sigaction = sigtrap_handler;
    sa.sa_flags |= SA_SIGINFO;
    sigemptyset(&sa.sa_mask);
    sigaddset(&sa.sa_mask, SIGINT);
    sigaddset(&sa.sa_mask, SIGTRAP);
    if (timers) { sigaddset(&sa.sa_mask, alarm_sig); }
    sigaddset(&sa.sa_mask, SIGFPE); 
    ORIG_IF_CAN(sigaction,SIGTRAP,&sa,&oldsa_trap);

    memset(&sa,0,sizeof(sa));
    sa.sa_sigaction = sigint_handler;
    sa.sa_flags |= SA_SIGINFO;
    sigemptyset(&sa.sa_mask);
    sigaddset(&sa.sa_mask, SIGTRAP);
    if (timers) { sigaddset(&sa.sa_mask, alarm_sig);}
    
    ORIG_IF_CAN(sigaction,SIGINT,&sa,&oldsa_int);

    if (timers) {
      // only initialize timing if we need it
      DEBUG("Setting up timer interrupt handler\n");
      memset(&sa, 0,sizeof(sa));
      sa.sa_sigaction = sigalrm_handler;
      sa.sa_flags |= SA_SIGINFO;
      sigemptyset(&sa.sa_mask);
      sigaddset(&sa.sa_mask, SIGINT);
      ORIG_IF_CAN(sigaction,
		  alarm_sig,
		  &sa,&oldsa_alrm);
    }
    
    if (kickstart) {
      INFO("Send SIGTRAP to process %d to start\n",getpid());
    } else {
      // now kick ourselves to set the sse bits; we are currently in state INIT
      // this will also do the architecture init for the thread
      kill(getpid(),SIGTRAP);
    }
    
  } else {
    // we need to bring up the architectural state for the thread
    if (arch_thread_init(0)) {
      ERROR("Failed to bring up thread architectural state\n");
      return -1;
    }
  }

  arch_fp_csr_t f;
  arch_get_machine_fp_csr(&f);
#if ARM
  DEBUG("machine fpcr=%016lx fpsr=%016lx\n",f.fpcr.val,f.fpsr.val);
#endif
#if x64
  DEBUG("machine fpcsr=%08x\n",f.val);
#endif
  
  inited=1;
  DEBUG("Done with setup\n");
  return 0;
}

//
// FPSpy runtime configuration, prior to bringup
//

static void config_exceptions(char *buf)
{
  if (mode==AGGREGATE) {
    DEBUG("ignoring exception list for aggregate mode\n");
    return ;
  }
  
  exceptmask = 0;
  arch_clear_trap_mask();
  
  if (strcasestr(buf,"inv")) {
    DEBUG("tracking INVALID\n");
    exceptmask |= FE_INVALID ;
    arch_set_trap_mask(FE_INVALID);
  }
  if (strcasestr(buf,"den")) {
    DEBUG("tracking DENORM\n");
    exceptmask |= 0 ; // not provided in standard interface, catch via arch-specific...
    arch_set_trap_mask(FE_DENORM);
  }
  if (strcasestr(buf,"div")) {
    DEBUG("tracking DIVIDE_BY_ZERO\n");
    exceptmask |= FE_DIVBYZERO ;
    arch_set_trap_mask(FE_DIVBYZERO);
  }
  if (strcasestr(buf,"over")) {
    DEBUG("tracking OVERFLOW\n");
    exceptmask |= FE_OVERFLOW;
    arch_set_trap_mask(FE_OVERFLOW);
  }
  if (strcasestr(buf,"under")) {
    DEBUG("tracking UNDERFLOW\n");
    exceptmask |= FE_UNDERFLOW ;
    arch_set_trap_mask(FE_UNDERFLOW);
  }
  if (strcasestr(buf,"prec")) {
    DEBUG("tracking PRECISION\n");
    exceptmask |= FE_INEXACT ;
    arch_set_trap_mask(FE_INEXACT);
  }

}

static void config_round_daz_ftz(char *buf)
{
  orig_round_config = arch_get_machine_round_config();

  our_round_config = 0;
  
  if (strcasestr(buf,"pos")) {
    arch_set_round_mode(&our_round_config,FPSPY_ROUND_POSITIVE);
  } else if (strcasestr(buf,"neg")) {
    arch_set_round_mode(&our_round_config,FPSPY_ROUND_NEGATIVE);
  } else if (strcasestr(buf,"zer")) {
    arch_set_round_mode(&our_round_config,FPSPY_ROUND_ZERO);
  } else if (strcasestr(buf,"nea")) {
    arch_set_round_mode(&our_round_config,FPSPY_ROUND_NEAREST);
  } else {
    ERROR("Unknown rounding mode - avoiding rounding control\n");
    control_round_config = 0;
    return;
  }

  int which=0;
  if (strcasestr(buf,"daz")) {
    which+=2;
  }
  if (strcasestr(buf,"ftz")) {
    which+=1;
  }
  arch_set_dazftz_mode(&our_round_config,which);

  control_round_config = 1;

  DEBUG("Configuring rounding control to 0x%08x\n", our_round_config);

}
    


// This is where FPSpy execution begins in a process -
// this is called on load of preload library, prior to main()
// of the target
static __attribute__((constructor)) void fpspy_init(void) 
{

  INFO("init\n");
  DEBUG("%s is located at 0x%016lx\n", __func__, (uintptr_t) fpspy_init);
  if (!inited) {
    if (getenv("FPSPY_LOG_LEVEL")) {
      char* nptr = getenv("FPSPY_LOG_LEVEL");
      char* endptr = NULL;
      long ret = strtol(nptr, &endptr, 10);
      if (*nptr != '\0' && *endptr == '\0' && 0 <= ret && ret <= 2) {
          log_level = ret;
      } else {
          ERROR("FPSPY_LOG_LEVEL must be one of [0 | 1 | 2], but %ld was found\n", ret);
          abort();
      }

      if (log_level == 0) {
          create_monitor_file = 0;
      }
    }
    if (getenv("FPSPY_MODE")) {
      if (!strcasecmp(getenv("FPSPY_MODE"),"individual")) {
	if (!arch_machine_supports_fp_traps()) {
	  ERROR("FPSPY_MODE requests individual mode, but this machine does not support FP traps\n");
	  abort();
	}
	mode=INDIVIDUAL;
	DEBUG("Setting INDIVIDUAL mode\n");
      } else {
	if (!strcasecmp(getenv("FPSPY_MODE"),"aggregate")) {
	  mode=AGGREGATE;
	  DEBUG("Setting AGGREGATE mode\n");
	} else {
	  ERROR("FPSPY_MODE is given, but mode %s does not make sense\n",getenv("FPSPY_MODE"));
	  abort();
	}
      } 
    } else {
      mode=AGGREGATE;
      DEBUG("No FPSPY_MODE is given, so assuming AGGREGATE mode\n");
    }
    if (getenv("FPSPY_MAXCOUNT")) { 
      maxcount = atoi(getenv("FPSPY_MAXCOUNT"));
    }
    if (getenv("FPSPY_AGGRESSIVE") && tolower(getenv("FPSPY_AGGRESSIVE")[0])=='y') {
      DEBUG("Setting AGGRESSIVE\n");
      aggressive=1;
    }
    if ((getenv("FPSPY_DISABLE_PTHREADS") && tolower(getenv("FPSPY_DISABLE_PTHREADS")[0])=='y') || 
	(getenv("DISABLE_PTHREADS") && tolower(getenv("DISABLE_PTHREADS")[0])=='y') ) {
      disable_pthreads=1;
    }
    if (getenv("FPSPY_SAMPLE")) {
      sample_period = atoi(getenv("FPSPY_SAMPLE"));
      DEBUG("Setting sample period to %d\n", sample_period);
    }
    if (getenv("FPSPY_KERNEL") && tolower(getenv("FPSPY_KERNEL")[0])=='y') {
      DEBUG("Attempting to use FPSpy (i.e., FPVM) kernel suppport\n");
      kernel = 1;
    }
    if (getenv("FPSPY_POISSON")) {
      if (sscanf(getenv("FPSPY_POISSON"),"%lu:%lu",&on_mean_us,&off_mean_us)!=2) {
	ERROR("unsupported FPSPY_POISSON arguments\n");
	return;
      } else {
	DEBUG("Setting Poisson sampling %lu us off %lu us on\n",on_mean_us, off_mean_us);
	timers = 1;
      }
    }
    if (getenv("FPSPY_TIMER")) {
      if (!strcasecmp(getenv("FPSPY_TIMER"),"virtual")) {
	timer_type = ITIMER_VIRTUAL;
	DEBUG("Using virtual timer\n");
      } else if (!strcasecmp(getenv("FPSPY_TIMER"),"real")) {
	timer_type = ITIMER_REAL;
	DEBUG("Using real timer\n");
      } else if (!strcasecmp(getenv("FPSPY_TIMER"),"prof")) {
	timer_type = ITIMER_PROF;
	DEBUG("Using profiling timer\n");
      } else {
	ERROR("Unknown FPSPY_TIMER=%s type\n",getenv("FPSPY_TIMER"));
	return;
      }
    }
    if (getenv("FPSPY_SEED")) {
      random_seed = atol(getenv("FPSPY_SEED"));
    } else {
      random_seed = -1; // random selection at mc start
    }
    if (getenv("FPSPY_EXCEPT_LIST")) {
      config_exceptions(getenv("FPSPY_EXCEPT_LIST"));
    }
    if (getenv("FPSPY_FORCE_ROUNDING")) {
      config_round_daz_ftz(getenv("FPSPY_FORCE_ROUNDING"));
    }
    if (getenv("FPSPY_KICKSTART") && tolower(getenv("FPSPY_KICKSTART")[0])=='y') {
      DEBUG("Enabling external kickstart (send SIGTRAP to begin)\n");
      kickstart=1;
      // modify the environment variable so that children do
      // not also wait
      if (putenv("FPSPY_KICKSTART=n")) {
	ERROR("failed to rewrite FPSPY_KICKSTART\n");
      }
    }
    if (getenv("FPSPY_ABORT") && tolower(getenv("FPSPY_ABORT")[0])=='y') {
      abort_on_fpe = 1;
    }
    if (bringup()) { 
      ERROR("cannot bring up framework\n");
      return;
    }
    return;
  } else {
    ERROR("already inited!\n");
    return;
  }
}

//
// This is invoked when a thread exits, and we are in
// aggregate mode.   The thread's aggregate info must be
// dumped to a file at this point
//
static void handle_aggregate_thread_exit()
{
  char buf[80];
  int fd;
  DEBUG("Dumping aggregate exceptions\n");
  //show_current_fe_exceptions();
  sprintf(buf,"__%s.%lu.%d.aggregate.fpemon", program_invocation_short_name, time(0),gettid());
  if ((fd = open(buf,O_CREAT | O_WRONLY, 0666))<0) { 
    ERROR("Cannot open monitoring output file\n");
  } else {
    if (!aborted) { 
      stringify_current_fe_exceptions(buf);
      strcat(buf,"\n");
    } else {
      strcpy(buf,"ABORTED\n");
    }
    if (writeall(fd,buf,strlen(buf))) {
      ERROR("Failed to write all of monitoring output\n");
    }
    DEBUG("aggregate exception string: %s",buf);
    close(fd);
  }
}

    
// Last thing FPSpy should see.   This should get called
// when we fall off of main() in the target
static __attribute__((destructor)) void fpspy_deinit(void) 
{ 
  // destroy the tracer thread
  DEBUG("deinit\n");
  if (inited) { 
    if (mode==AGGREGATE) {
      handle_aggregate_thread_exit();
    } else {
      int i;
      DEBUG("FPE exceptions previously dumped to files - now closing them\n");
      for (i=0;i<MAX_CONTEXTS;i++) { 
	if (context[i].tid) { 
	  close(context[i].fd);
	}
      }
#if CONFIG_TRAP_SHORT_CIRCUITING
      if (kernel && kernel_fd>0) {
	close(kernel_fd);
      }
#endif
    }
  }
  arch_process_deinit();
  inited=0;
  DEBUG("done\n");
}
<|MERGE_RESOLUTION|>--- conflicted
+++ resolved
@@ -1387,11 +1387,8 @@
  * original instruction, along with returning a set of FP flags that make sense
  * for the instruction we just executed. */
 void handle_estep(void *real_gregs) {
-<<<<<<< HEAD
-=======
   DEBUG("%s (0x%016x): PPE Handling ESTEP! Building fake siginfo & ucontext\n",
         __func__, (uintptr_t) handle_estep);
->>>>>>> e9715328
   siginfo_t fake_siginfo = {0};
   ucontext_t fake_ucontext;
   arch_fp_csr_t old_fcsr;
