--- conflicted
+++ resolved
@@ -17,11 +17,7 @@
     $myarch=$ENV{FPSPY_ARCH};
 } else {
     $myarch=`uname -m`;  chomp($myarch);
-<<<<<<< HEAD
-    
-=======
 
->>>>>>> 02aabeb5
     if ($myarch eq "x86_64") { $myarch = "x64";}
     if ($myarch eq "aarch64") { $myarch = "arm64";}
     if ($myarch eq "riscv64") { $myarch = "riscv64";}
